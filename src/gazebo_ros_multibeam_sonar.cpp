/*
 * Copyright 2020 Naval Postgraduate School
 *
 * Licensed under the Apache License, Version 2.0 (the "License");
 * you may not use this file except in compliance with the License.
 * You may obtain a copy of the License at
 *
 *     http://www.apache.org/licenses/LICENSE-2.0
 *
 * Unless required by applicable law or agreed to in writing, software
 * distributed under the License is distributed on an "AS IS" BASIS,
 * WITHOUT WARRANTIES OR CONDITIONS OF ANY KIND, either express or implied.
 * See the License for the specific language governing permissions and
 * limitations under the License.
 *
*/
#include "ros/package.h"

#include <assert.h>
#include <sys/stat.h>
#include <tf/tf.h>
#include <sensor_msgs/image_encodings.h>
#include <cv_bridge/cv_bridge.h>

#include <sensor_msgs/point_cloud2_iterator.h>

#include <nps_uw_multibeam_sonar/sonar_calculation_cuda.cuh>

#include <opencv2/core/core.hpp>
#include <boost/thread/thread.hpp>
#include <boost/bind.hpp>

#include <nps_uw_multibeam_sonar/gazebo_ros_multibeam_sonar.hh>
#include <gazebo/sensors/Sensor.hh>
#include <sdf/sdf.hh>
#include <gazebo/sensors/SensorTypes.hh>

#include <gazebo/rendering/Scene.hh>
#include <gazebo/rendering/Visual.hh>

#include <algorithm>
#include <string>
#include <vector>
#include <limits>

namespace gazebo
{
// Register this plugin with the simulator
GZ_REGISTER_SENSOR_PLUGIN(NpsGazeboRosMultibeamSonar)


// Constructor
NpsGazeboRosMultibeamSonar::NpsGazeboRosMultibeamSonar() :
  SensorPlugin(), width(0), height(0), depth(0)
{
  this->depth_image_connect_count_ = 0;
  this->depth_info_connect_count_ = 0;
  this->point_cloud_connect_count_ = 0;
  this->sonar_image_connect_count_ = 0;
  this->last_depth_image_camera_info_update_time_ = common::Time(0);

  // frame counter for variational reflectivity
  this->maxDepth_before = 0.0;
  this->maxDepth_beforebefore = 0.0;
  this->maxDepth_prev = 0.0;

  // for csv write logs
  this->writeCounter = 0;
  this->writeNumber = 1;
}


// Destructor
NpsGazeboRosMultibeamSonar::~NpsGazeboRosMultibeamSonar()
{
  this->newDepthFrameConnection.reset();
  this->newImageFrameConnection.reset();
  this->newRGBPointCloudConnection.reset();

  this->parentSensor.reset();
  this->depthCamera.reset();

  // CSV log write stream close
  writeLog.close();
}


// Load the controller
void NpsGazeboRosMultibeamSonar::Load(sensors::SensorPtr _parent,
                                  sdf::ElementPtr _sdf)
{
  this->parentSensor =
    std::dynamic_pointer_cast<sensors::DepthCameraSensor>(_parent);
  this->depthCamera = this->parentSensor->DepthCamera();

  if (!this->parentSensor)
  {
    gzerr << "DepthCameraPlugin not attached to a depthCamera sensor\n";
    return;
  }

  this->width = this->depthCamera->ImageWidth();
  this->height = this->depthCamera->ImageHeight();
  this->depth = this->depthCamera->ImageDepth();
  this->format = this->depthCamera->ImageFormat();

  this->newDepthFrameConnection =
    this->depthCamera->ConnectNewDepthFrame(
        std::bind(&NpsGazeboRosMultibeamSonar::OnNewDepthFrame,
                  this, std::placeholders::_1, std::placeholders::_2,
                  std::placeholders::_3, std::placeholders::_4,
                  std::placeholders::_5));

  this->newImageFrameConnection =
    this->depthCamera->ConnectNewImageFrame(
        std::bind(&NpsGazeboRosMultibeamSonar::OnNewImageFrame,
                  this, std::placeholders::_1, std::placeholders::_2,
                  std::placeholders::_3, std::placeholders::_4,
                  std::placeholders::_5));

  this->parentSensor->SetActive(true);

  // Make sure the ROS node for Gazebo has already been initialized
  if (!ros::isInitialized())
  {
    ROS_FATAL_STREAM_NAMED("depth_camera", "A ROS node for Gazebo "
        << "has not been initialized, unable to load plugin. "
        << "Load the Gazebo system plugin 'libgazebo_ros_api_plugin.so'"
        << " in the gazebo_ros package)");
    return;
  }

  // copying from DepthCameraPlugin into GazeboRosCameraUtils
  this->parentSensor_ = this->parentSensor;
  this->width_ = this->width;
  this->height_ = this->height;
  this->depth_ = this->depth;
  this->format_ = this->format;
  this->camera_ = this->depthCamera;

  // not using default GazeboRosCameraUtils topics
  if (!_sdf->HasElement("imageTopicName"))
    this->image_topic_name_ = "ir/image_raw";
  if (!_sdf->HasElement("cameraInfoTopicName"))
    this->camera_info_topic_name_ = "ir/camera_info";

  // depth image stuff
  if (!_sdf->HasElement("depthImageTopicName"))
    this->depth_image_topic_name_ = "depth/image_raw";
  else
    this->depth_image_topic_name_ =
      _sdf->GetElement("depthImageTopicName")->Get<std::string>();

  if (!_sdf->HasElement("depthImageCameraInfoTopicName"))
    this->depth_image_camera_info_topic_name_ = "depth/camera_info";
  else
    this->depth_image_camera_info_topic_name_ =
      _sdf->GetElement("depthImageCameraInfoTopicName")->Get<std::string>();

  if (!_sdf->HasElement("pointCloudTopicName"))
    this->point_cloud_topic_name_ = "points";
  else
    this->point_cloud_topic_name_ =
        _sdf->GetElement("pointCloudTopicName")->Get<std::string>();

  if (!_sdf->HasElement("pointCloudCutoff"))
    this->point_cloud_cutoff_ = 0.4;
  else
    this->point_cloud_cutoff_ =
        _sdf->GetElement("pointCloudCutoff")->Get<double>();

  // sonar stuff
  if (!_sdf->HasElement("sonarImageRawTopicName"))
    this->sonar_image_raw_topic_name_ = "sonar_image_raw";
  else
    this->sonar_image_raw_topic_name_ =
      _sdf->GetElement("sonarImageRawTopicName")->Get<std::string>();
  if (!_sdf->HasElement("sonarImageTopicName"))
    this->sonar_image_topic_name_ = "sonar_image";
  else
    this->sonar_image_topic_name_ =
      _sdf->GetElement("sonarImageTopicName")->Get<std::string>();

  // Read sonar properties from model.sdf
  if (!_sdf->HasElement("sonarFreq"))
    this->sonarFreq = 900e3;  // Blueview P900 [Hz]
  else
    this->sonarFreq =
      _sdf->GetElement("sonarFreq")->Get<double>();
  if (!_sdf->HasElement("bandwidth"))
    this->bandwidth = 29.5e6;  // Blueview P900 [Hz]
  else
    this->bandwidth =
      _sdf->GetElement("bandwidth")->Get<double>();
  if (!_sdf->HasElement("soundSpeed"))
    this->soundSpeed = 1500;
  else
    this->soundSpeed =
      _sdf->GetElement("soundSpeed")->Get<double>();
  if (!_sdf->HasElement("maxDistance"))
    this->maxDistance = 60;
  else
    this->maxDistance =
      _sdf->GetElement("maxDistance")->Get<double>();
  if (!_sdf->HasElement("sourceLevel"))
    this->sourceLevel = 220;
  else
    this->sourceLevel =
      _sdf->GetElement("sourceLevel")->Get<double>();
  if (!_sdf->HasElement("constantReflectivity"))
    this->constMu = true;
  else
    this->constMu =
      _sdf->GetElement("constantReflectivity")->Get<bool>();
  if (!_sdf->HasElement("raySkips"))
    this->raySkips = 10;
  else
    this->raySkips =
      _sdf->GetElement("raySkips")->Get<int>();
  if (!_sdf->HasElement("plotScaler"))
    this->plotScaler = 10;
  else
    this->plotScaler =
      _sdf->GetElement("plotScaler")->Get<int>();
  if (!_sdf->HasElement("sensorGain"))
    this->sensorGain = 0.02;
  else
    this->sensorGain =
      _sdf->GetElement("sensorGain")->Get<float>();
  // Configure skips
  if (this->raySkips == 0) this->raySkips = 1;

  // --- Variational Reflectivity --- //
  // Read the variational reflectivity database file path from the SDF file
  if (!this->constMu)
  {
    if (!_sdf->HasElement("reflectivityDatabaseFile"))
    {
      this->reflectivityDatabaseFileName = "variationalReflectivityDatabase.csv";
    }
    else
    {
      this->reflectivityDatabaseFileName =
        _sdf->GetElement("reflectivityDatabaseFile")->Get<std::string>();
      GZ_ASSERT(!this->reflectivityDatabaseFileName.empty(),
        "Empty variational reflectivity database file name");
    }
  }

  this->mu = 1e-3;  // default constant mu

  this->reflectivityDatabaseFilePath =
    ros::package::getPath("nps_uw_multibeam_sonar")
        + "/worlds/" + this->reflectivityDatabaseFileName;

  // Read csv file
  std::ifstream csvFile; std::string line;
  csvFile.open(this->reflectivityDatabaseFilePath);
  // skip the 3 lines
  getline(csvFile, line); getline(csvFile, line); getline(csvFile, line);
  while (getline(csvFile, line))
  {
      if (line.empty())  // skip empty lines:
      {
          continue;
      }
      std::istringstream iss(line);
      std::string lineStream;
      std::string::size_type sz;
      std::vector <std::string> row;
      while (getline(iss, lineStream, ','))
      {
          row.push_back(lineStream);
      }
      this->objectNames.push_back(row[0]);
      this->reflectivities.push_back(stof(row[1], &sz));
  }

  // From FiducialCameraPlugin
  if (this->depthCamera)
  {
    this->scene = this->depthCamera->GetScene();
  }
  if (!this->depthCamera || !this->scene)
  {
    gzerr << "SonarDummy failed to load. "
        << "Camera and/or Scene not found" << std::endl;
  }
  // load the fiducials
  if (_sdf->HasElement("fiducial"))
  {
    sdf::ElementPtr elem = _sdf->GetElement("fiducial");
    while (elem)
    {
      this->fiducials.insert(elem->Get<std::string>());
      elem = elem->GetNextElement("fiducial");
    }
  }
  else
  {
    gzmsg << "No fiducials specified. All models will be tracked."
        << std::endl;
    this->detectAll = true;
  }

  // Transmission path properties (typical model used here)
  // More sophisticated model by Francois-Garrison model is available
  this->absorption = 0.0354;  // [dB/m]
  this->attenuation = this->absorption*log(10)/20.0;

  // Range vector
  const float max_T = this->maxDistance*2.0/this->soundSpeed;
  float delta_f = 1.0/max_T;
  const float delta_t = 1.0/this->bandwidth;
  this->nFreq = ceil(this->bandwidth/delta_f);
  delta_f = this->bandwidth/this->nFreq;
  const int nTime = nFreq;
  this->rangeVector = new float[nTime];
  for (int i = 0; i < nTime; i++)
  {
    this->rangeVector[i] = delta_t*i*this->soundSpeed/2.0;
  }

  // FOV, Number of beams, number of rays are defined at model.sdf
  // Currently, this->width equals # of beams, and this->height equals # of rays
  // Each beam consists of (elevation,azimuth)=(this->height,1) rays
  // Beam patterns
  this->nBeams = this->width;
  this->nRays = this->height;
  this->ray_nElevationRays = this->height;
  this->ray_nAzimuthRays = 1;

  // Print sonar calculation settings
  ROS_INFO_STREAM("");
  ROS_INFO_STREAM("==================================================");
  ROS_INFO_STREAM("============   SONAR PLUGIN LOADED   =============");
  ROS_INFO_STREAM("==================================================");
  ROS_INFO_STREAM("Maximum view range  [m] = " << this->maxDistance);
  ROS_INFO_STREAM("Distance resolution [m] = " <<
                    this->soundSpeed*(1.0/(this->nFreq*delta_f)));
  ROS_INFO_STREAM("# of Beams = " << this->nBeams);
  ROS_INFO_STREAM("# of Rays / Beam (Elevation, Azimuth) = ("
      << ray_nElevationRays << ", " << ray_nAzimuthRays << ")");
  ROS_INFO_STREAM("Calculation skips (Elevation) = "
      << this->raySkips);
  ROS_INFO_STREAM("# of Time data / Beam = " << this->nFreq);
  ROS_INFO_STREAM("==================================================");
  ROS_INFO_STREAM("");

  // get writeLog Flag
  if (!_sdf->HasElement("writeLog"))
    this->writeLogFlag = false;
  else
  {
    this->writeLogFlag = _sdf->Get<bool>("writeLog");
    if (this->writeLogFlag)
    {
      if (_sdf->HasElement("writeFrameInterval"))
        this->writeInterval = _sdf->Get<int>("writeFrameInterval");
      else
        this->writeInterval = 10;
      ROS_INFO_STREAM("Raw data at " << "/tmp/SonarRawData_{numbers}.csv");
      ROS_INFO_STREAM("every " << this->writeInterval << " frames");
      ROS_INFO_STREAM("");

      struct stat buffer;
      std::string logfilename("/tmp/SonarRawData_000001.csv");
      if (stat (logfilename.c_str(), &buffer) == 0)
        system("rm /tmp/SonarRawData*.csv");
    }
  }

  // Get debug flag for computation time display
  if (!_sdf->HasElement("debugFlag"))
    this->debugFlag = false;
  else
    this->debugFlag =
      _sdf->GetElement("debugFlag")->Get<bool>();

  // -- Pre calculations for sonar -- //
  // Hamming window
  this->window = new float[this->nFreq];
  float windowSum = 0;
  for (size_t f = 0; f < this->nFreq; f++)
  {
    this->window[f] = 0.54 - 0.46 * cos(2.0*M_PI*(f+1)/this->nFreq);
    windowSum += pow(this->window[f], 2.0);
  }
  for (size_t f = 0; f < this->nFreq; f++)
    this->window[f] = this->window[f]/sqrt(windowSum);

  // Sonar corrector preallocation
  this->beamCorrector = new float*[nBeams];
  for (int i = 0; i < nBeams; i++)
      this->beamCorrector[i] = new float[nBeams];
  this->beamCorrectorSum = 0.0;

  load_connection_ =
    GazeboRosCameraUtils::OnLoad(
            boost::bind(&NpsGazeboRosMultibeamSonar::Advertise, this));
  GazeboRosCameraUtils::Load(_parent, _sdf);
}

void NpsGazeboRosMultibeamSonar::PopulateFiducials()
{
  this->fiducials.clear();

  // Check all models for inclusion in the frustum.
  rendering::VisualPtr worldVis = this->scene->WorldVisual();
  for (unsigned int i = 0; i < worldVis->GetChildCount(); ++i)
  {
    rendering::VisualPtr childVis = worldVis->GetChild(i);
    if (childVis->GetType() == rendering::Visual::VT_MODEL)
      this->fiducials.insert(childVis->Name());
  }
}

void NpsGazeboRosMultibeamSonar::Advertise()
{
  ros::AdvertiseOptions depth_image_ao =
    ros::AdvertiseOptions::create<sensor_msgs::Image>(
      this->depth_image_topic_name_, 1,
      boost::bind(&NpsGazeboRosMultibeamSonar::DepthImageConnect, this),
      boost::bind(&NpsGazeboRosMultibeamSonar::DepthImageDisconnect, this),
      ros::VoidPtr(), &this->camera_queue_);
  this->depth_image_pub_ = this->rosnode_->advertise(depth_image_ao);

  ros::AdvertiseOptions depth_image_camera_info_ao =
    ros::AdvertiseOptions::create<sensor_msgs::CameraInfo>(
        this->depth_image_camera_info_topic_name_, 1,
        boost::bind(&NpsGazeboRosMultibeamSonar::DepthInfoConnect, this),
        boost::bind(&NpsGazeboRosMultibeamSonar::DepthInfoDisconnect, this),
        ros::VoidPtr(), &this->camera_queue_);
  this->depth_image_camera_info_pub_ =
    this->rosnode_->advertise(depth_image_camera_info_ao);

  ros::AdvertiseOptions normal_image_ao =
    ros::AdvertiseOptions::create<sensor_msgs::Image>(
      this->depth_image_topic_name_+"_normals", 1,
      boost::bind(&NpsGazeboRosMultibeamSonar::NormalImageConnect, this),
      boost::bind(&NpsGazeboRosMultibeamSonar::NormalImageDisconnect, this),
      ros::VoidPtr(), &this->camera_queue_);
  this->normal_image_pub_ = this->rosnode_->advertise(normal_image_ao);

  ros::AdvertiseOptions point_cloud_ao =
    ros::AdvertiseOptions::create<sensor_msgs::PointCloud2>(
      this->point_cloud_topic_name_, 1,
      boost::bind(&NpsGazeboRosMultibeamSonar::PointCloudConnect, this),
      boost::bind(&NpsGazeboRosMultibeamSonar::PointCloudDisconnect, this),
      ros::VoidPtr(), &this->camera_queue_);
  this->point_cloud_pub_ = this->rosnode_->advertise(point_cloud_ao);

  // Publisher for sonar image
  ros::AdvertiseOptions sonar_image_raw_ao =
    ros::AdvertiseOptions::create<acoustic_msgs::SonarImage>(
      this->sonar_image_raw_topic_name_, 1,
      boost::bind(&NpsGazeboRosMultibeamSonar::DepthImageConnect, this),
      boost::bind(&NpsGazeboRosMultibeamSonar::DepthImageDisconnect, this),
      ros::VoidPtr(), &this->camera_queue_);
  this->sonar_image_raw_pub_ = this->rosnode_->advertise(sonar_image_raw_ao);

  ros::AdvertiseOptions sonar_image_ao =
    ros::AdvertiseOptions::create<sensor_msgs::Image>(
      this->sonar_image_topic_name_, 1,
      boost::bind(&NpsGazeboRosMultibeamSonar::DepthImageConnect, this),
      boost::bind(&NpsGazeboRosMultibeamSonar::DepthImageDisconnect, this),
      ros::VoidPtr(), &this->camera_queue_);
  this->sonar_image_pub_ = this->rosnode_->advertise(sonar_image_ao);
}


//----------------------------------------------------------------
// Increment and decriment a connection counter so that the sensor
// is only active and ROS messages being published when required
// TODO: Update once new message (plugin output) is being published
//----------------------------------------------------------------

void NpsGazeboRosMultibeamSonar::DepthImageConnect()
{
  this->depth_image_connect_count_++;
  this->parentSensor->SetActive(true);
}

void NpsGazeboRosMultibeamSonar::DepthImageDisconnect()
{
  this->depth_image_connect_count_--;
}

void NpsGazeboRosMultibeamSonar::NormalImageConnect()
{
  this->depth_image_connect_count_++;
  this->parentSensor->SetActive(true);
}

void NpsGazeboRosMultibeamSonar::NormalImageDisconnect()
{
  this->depth_image_connect_count_--;
}

void NpsGazeboRosMultibeamSonar::DepthInfoConnect()
{
  this->depth_info_connect_count_++;
}

void NpsGazeboRosMultibeamSonar::DepthInfoDisconnect()
{
  this->depth_info_connect_count_--;
}

void NpsGazeboRosMultibeamSonar::PointCloudConnect()
{
  this->point_cloud_connect_count_++;
  (*this->image_connect_count_)++;
  this->parentSensor->SetActive(true);
}

void NpsGazeboRosMultibeamSonar::PointCloudDisconnect()
{
  this->point_cloud_connect_count_--;
  (*this->image_connect_count_)--;
  if (this->point_cloud_connect_count_ <= 0)
    this->parentSensor->SetActive(false);
}

// Update everything when Gazebo provides a new depth frame (texture)
void NpsGazeboRosMultibeamSonar::OnNewDepthFrame(const float *_image,
                                             unsigned int _width,
                                             unsigned int _height,
                                             unsigned int _depth,
                                             const std::string &_format)
{
  if (!this->initialized_ || this->height_ <=0 || this->width_ <=0)
    return;

  this->depth_sensor_update_time_ = this->parentSensor->LastMeasurementTime();

  if (this->parentSensor->IsActive())
  {
    // Deactivate if no subscribers
    if (this->depth_image_connect_count_ <= 0 &&
        this->point_cloud_connect_count_ <= 0 &&
        (*this->image_connect_count_) <= 0)
    {
      this->parentSensor->SetActive(false);
    }
    else
    {
      this->ComputePointCloud(_image);

      if (this->depth_image_connect_count_ > 0)
        this->ComputeSonarImage(_image);
    }
  }
  else
  {
    if (this->depth_image_connect_count_ <= 0 ||
        this->point_cloud_connect_count_ > 0)
      this->parentSensor->SetActive(true);
  }
}


// Process the camera image when Gazebo provides one. Do we actually need this?
void NpsGazeboRosMultibeamSonar::OnNewImageFrame(const unsigned char *_image,
                                             unsigned int _width,
                                             unsigned int _height,
                                             unsigned int _depth,
                                             const std::string &_format)
{
  if (!this->initialized_ || this->height_ <=0 || this->width_ <=0)
    return;

  this->sensor_update_time_ = this->parentSensor->LastMeasurementTime();

  if (!this->parentSensor->IsActive())
  {
    if ((*this->image_connect_count_) > 0)
      // do this first so there's chance for sensor
      // to run 1 frame after activate
      this->parentSensor->SetActive(true);
  }
  else
  {
    if ((*this->image_connect_count_) > 0)
    {
      this->PutCameraData(_image);
    }
  }

  // For variational reflectivity
  if (!this->constMu)
  {
    // Calculate only if the maxDepth from depth camera is changed and stabled
    double min; cv::minMaxLoc(this->point_cloud_image_, &min, &this->maxDepth);
    if (this->maxDepth == this->maxDepth_before
        && this->maxDepth == this->maxDepth_beforebefore
        && this->calculateReflectivity == false
        && this->maxDepth != this->maxDepth_prev)
    {
      this->calculateReflectivity = true;
      this->maxDepth_prev = this->maxDepth;
    }
    else
      this->calculateReflectivity = false;

    this->maxDepth_beforebefore = this->maxDepth_before;
    this->maxDepth_before = this->maxDepth;

    if (calculateReflectivity)
    {
      // Generate reflectivity opencv image palette
      cv::Mat reflectivity_image = cv::Mat(width, height, CV_32FC1, cv::Scalar(this->mu));

      if (!this->selectionBuffer)
      {
        std::string cameraName = this->camera_->OgreCamera()->getName();
        this->selectionBuffer.reset(
            new rendering::SelectionBuffer(cameraName,
            this->scene->OgreSceneManager(),
            this->camera_->RenderTexture()->getBuffer()->
            getRenderTarget()));
      }

      if (this->detectAll)
        this->PopulateFiducials();

      std::vector<FiducialData> results;
      for (const auto &f : this->fiducials)
      {
        // check if fiducial is visible within the frustum
        rendering::VisualPtr vis = this->scene->GetVisual(f);
        if (!vis)
          continue;

        if (!this->depthCamera->IsVisible(vis))
          continue;

        // Loop over every pixel
        for (int i=0; i<reflectivity_image.rows; i++)
        {
          for (int j=0; j<reflectivity_image.cols; j+=raySkips)
          {
            // target pixel
            ignition::math::Vector2i pt = ignition::math::Vector2i(i, j);

            // use selection buffer to check if visual is occluded by other entities
            // in the camera view
            Ogre::Entity *entity =
              this->selectionBuffer->OnSelectionClick(pt.X(), pt.Y());

            rendering::VisualPtr result;
            if (entity && !entity->getUserObjectBindings().getUserAny().isEmpty())
            {
              try
              {
                result = this->scene->GetVisual(
                    Ogre::any_cast<std::string>(
                    entity->getUserObjectBindings().getUserAny()));
              }
              catch(Ogre::Exception &_e)
              {
                gzerr << "Ogre Error:" << _e.getFullDescription() << "\n";
                continue;
              }
            }

            if (result && result->GetRootVisual() == vis)
            {
              FiducialData fd;
              fd.id = vis->Name();
              fd.pt = pt;

              // Assign variational reflectivity
              for (int k=0; k<objectNames.size(); k++)
<<<<<<< HEAD
                if (vis->Name() == objectNames[k])
                  reflectivity_image.at<float>(j, i) = reflectivities[k];
=======
                if (vis->Name() == objectNames[k]){
                  reflectivity_image.at<float>(j, i) = reflectivities[k];
                }
>>>>>>> 28f9ca4d

              // results.push_back(fd);  // Redundant
            }
          }
        }  // end of pixel loop
      }  // end of selection buffer

      // Save reflectivity image
      this->reflectivityImage = reflectivity_image;
    }  // end of variational reflectivity calculation
  }  // end of variational reflectivity bool

}

// Most of the plugin work happens here
void NpsGazeboRosMultibeamSonar::ComputeSonarImage(const float *_src)
{
  this->lock_.lock();
  cv::Mat depth_image = this->point_cloud_image_;
  cv::Mat normal_image = this->ComputeNormalImage(depth_image);
  double vFOV = this->parentSensor->DepthCamera()->VFOV().Radian();
  double hFOV = this->parentSensor->DepthCamera()->HFOV().Radian();
  double vPixelSize = vFOV / this->height;
  double hPixelSize = hFOV / this->width;

  // rand number generator
  cv::Mat rand_image = cv::Mat(depth_image.rows, depth_image.cols, CV_32FC2);
  uint64 randN = static_cast<uint64>(std::rand());
  cv::theRNG().state = randN;
  cv::RNG rng = cv::theRNG();
  rng.fill(rand_image, cv::RNG::NORMAL, 0.f, 1.f);

  if (this->beamCorrectorSum == 0)
    ComputeCorrector();

  // Default value for reflectivity
  if (this->reflectivityImage.rows == 0)
    this->reflectivityImage = cv::Mat(width, height, CV_32FC1, cv::Scalar(this->mu));

  // For calc time measure
  auto start = std::chrono::high_resolution_clock::now();
  // ------------------------------------------------//
  // --------      Sonar calculations       -------- //
  // ------------------------------------------------//
  CArray2D P_Beams = NpsGazeboSonar::sonar_calculation_wrapper(
                  depth_image,   // cv::Mat& depth_image
                  normal_image,  // cv::Mat& normal_image
                  rand_image,    // cv::Mat& rand_image
                  hPixelSize,    // hPixelSize
                  vPixelSize,    // vPixelSize
                  hFOV,          // hFOV
                  vFOV,          // VFOV
                  hPixelSize,    // _beam_azimuthAngleWidth
                  vFOV,          // _beam_elevationAngleWidth
                  hPixelSize,    // _ray_azimuthAngleWidth
                  vPixelSize*(raySkips+1),  // _ray_elevationAngleWidth
                  this->soundSpeed,    // _soundSpeed
                  this->maxDistance,   // _maxDistance
                  this->sourceLevel,   // _sourceLevel
                  this->nBeams,        // _nBeams
                  this->nRays,         // _nRays
                  this->raySkips,      // _raySkips
                  this->sonarFreq,     // _sonarFreq
                  this->bandwidth,     // _bandwidth
                  this->nFreq,         // _nFreq
                  this->reflectivityImage,  // reflectivity_image
                  this->attenuation,   // _attenuation
                  this->window,        // _window
                  this->beamCorrector,      // _beamCorrector
                  this->beamCorrectorSum,   // _beamCorrectorSum
                  this->debugFlag);

  // For calc time measure
  auto stop = std::chrono::high_resolution_clock::now();
  auto duration = std::chrono::duration_cast<
                  std::chrono::microseconds>(stop - start);
  if (debugFlag)
  {
    ROS_INFO_STREAM("GPU Sonar Frame Calc Time " <<
                    duration.count()/10000 << "/100 [s]\n");
  }

  // CSV log write stream
  // Each cols corresponds to each beams
  if (this->writeLogFlag)
  {
    this->writeCounter = this->writeCounter + 1;
    if (this->writeCounter == 1
        ||this->writeCounter % this->writeInterval == 0)
    {
      double time = this->parentSensor_->LastMeasurementTime().Double();
      std::stringstream filename;
      filename << "/tmp/SonarRawData_" << std::setw(6) <<  std::setfill('0')
               << this->writeNumber << ".csv";
      writeLog.open(filename.str().c_str(), std::ios_base::app);
      filename.clear();
      writeLog << "# Raw Sonar Data Log (Row: beams, Col: time series data)\n";
      writeLog << "# First column is range vector\n";
      writeLog << "#  nBeams : " << nBeams << "\n";
      writeLog << "# Simulation time : " << time << "\n";
      for (size_t i = 0; i < P_Beams[0].size(); i++)
      {
        // writing range vector at first column
        writeLog << this->rangeVector[i];
        for (size_t b = 0; b < nBeams; b ++)
        {
          if (P_Beams[b][i].imag() > 0)
            writeLog << "," << P_Beams[b][i].real()
                     << "+" << P_Beams[b][i].imag() << "i";
          else
            writeLog << "," << P_Beams[b][i].real()
                     << P_Beams[b][i].imag() << "i";
        }
        writeLog << "\n";
      }
      writeLog.close();

      this->writeNumber = this->writeNumber + 1;
    }
  }

  // Sonar image ROS msg
  this->sonar_image_raw_msg_.header.frame_id
        = this->frame_name_.c_str();
  this->sonar_image_raw_msg_.header.stamp.sec
        = this->depth_sensor_update_time_.sec;
  this->sonar_image_raw_msg_.header.stamp.nsec
        = this->depth_sensor_update_time_.nsec;
  this->sonar_image_raw_msg_.frequency = this->sonarFreq;
  this->sonar_image_raw_msg_.sound_speed = this->soundSpeed;
  this->sonar_image_raw_msg_.azimuth_beamwidth = hPixelSize;
  this->sonar_image_raw_msg_.elevation_beamwidth = hPixelSize*this->nRays;
  std::vector<float> azimuth_angles;
  double fl = static_cast<double>(width) / (2.0 * tan(hFOV/2.0));
  for (size_t beam = 0; beam < nBeams; beam ++)
    azimuth_angles.push_back(atan2(static_cast<double>(beam) -
                    0.5 * static_cast<double>(width-1), fl));
  this->sonar_image_raw_msg_.azimuth_angles = azimuth_angles;
  // std::vector<float> elevation_angles;
  // elevation_angles.push_back(vFOV / 2.0);  // 1D in elevation
  // this->sonar_image_raw_msg_.elevation_angles = elevation_angles;
  std::vector<float> ranges;
  for (size_t i = 0; i < P_Beams[0].size(); i ++)
    ranges.push_back(rangeVector[i]);
  this->sonar_image_raw_msg_.ranges = ranges;

  // this->sonar_image_raw_msg_.is_bigendian = false;
  this->sonar_image_raw_msg_.data_size = 1;  // sizeof(float) * nFreq * nBeams;
  std::vector<uchar> intensities;
  int Intensity[nBeams][nFreq];
  for (size_t f = 0; f < nFreq; f ++)
  {
    for (size_t beam = 0; beam < nBeams; beam ++)
    {
      Intensity[beam][f] = static_cast<int>(this->sensorGain * abs(P_Beams[beam][f]));
      uchar counts = static_cast<uchar>(std::min(UCHAR_MAX, Intensity[beam][f]));
      intensities.push_back(counts);
    }
  }
  this->sonar_image_raw_msg_.intensities = intensities;

  this->sonar_image_raw_pub_.publish(this->sonar_image_raw_msg_);


  // Construct visual sonar image for rqt plot in sensor::image msg format
  cv_bridge::CvImage img_bridge;

  // Generate image of 16UC1
  cv::Mat Intensity_image = cv::Mat::zeros(cv::Size(nBeams, nFreq), CV_16UC1);

  const float rangeMax = maxDistance;
  const float rangeRes = ranges[1]-ranges[0];
  const int nEffectiveRanges = ceil(rangeMax / rangeRes);
  const unsigned int radius = Intensity_image.size().height;
  const cv::Point origin(Intensity_image.size().width/2,
                         Intensity_image.size().height);
  const float binThickness = 2 * ceil(radius / nEffectiveRanges);

  struct BearingEntry
  {
    float begin, center, end;
    BearingEntry(float b, float c, float e)
      : begin(b), center(c), end(e)
        {;}
  };

  std::vector<BearingEntry> angles;
  angles.reserve(nBeams);

  for ( int b = 0; b < nBeams; ++b )
  {
    const float center = azimuth_angles[b];
    float begin = 0.0, end = 0.0;
    if (b == 0)
    {
      end = (azimuth_angles[b + 1] + center) / 2.0;
      begin = 2 * center - end;
    }
    else if (b == nBeams - 1)
    {
      begin = angles[b - 1].end;
      end = 2 * center - begin;
    }
    else
    {
      begin = angles[b - 1].end;
      end = (azimuth_angles[b + 1] + center) / 2.0;
    }
    angles.push_back(BearingEntry(begin, center, end));
  }

  const float ThetaShift = 1.5*M_PI;
  for ( int r = 0; r < ranges.size(); ++r )
  {
    if ( ranges[r] > rangeMax ) continue;
    for ( int b = 0; b < nBeams; ++b )
    {
      const float range = ranges[r];
      const int intensity = Intensity[b][r];
      const float begin = angles[b].begin + ThetaShift,
                  end = angles[b].end + ThetaShift;
      const float rad = static_cast<float>(radius) * range/rangeMax;
      // Assume angles are in image frame x-right, y-down
      cv::ellipse(Intensity_image, origin, cv::Size(rad, rad), 0,
                  begin * 180/M_PI, end * 180/M_PI,
                  intensity*256*this->plotScaler,
                  binThickness);
    }
  }

  // Publish final sonar image
  this->sonar_image_msg_.header.frame_id
        = this->frame_name_;
  this->sonar_image_msg_.header.stamp.sec
        = this->depth_sensor_update_time_.sec;
  this->sonar_image_msg_.header.stamp.nsec
        = this->depth_sensor_update_time_.nsec;
  img_bridge = cv_bridge::CvImage(this->sonar_image_msg_.header,
                                  sensor_msgs::image_encodings::MONO16,
                                  Intensity_image);
  // from cv_bridge to sensor_msgs::Image
  img_bridge.toImageMsg(this->sonar_image_msg_);

  this->sonar_image_pub_.publish(this->sonar_image_msg_);

  // ---------------------------------------- End of sonar calculation

  // Still publishing the depth and normal image (just because)
  // Depth image
  this->depth_image_msg_.header.frame_id
        = this->frame_name_;
  this->depth_image_msg_.header.stamp.sec
        = this->depth_sensor_update_time_.sec;
  this->depth_image_msg_.header.stamp.nsec
        = this->depth_sensor_update_time_.nsec;
  img_bridge = cv_bridge::CvImage(this->depth_image_msg_.header,
                                  sensor_msgs::image_encodings::TYPE_32FC1,
                                  depth_image);
  // from cv_bridge to sensor_msgs::Image
  img_bridge.toImageMsg(this->depth_image_msg_);
  this->depth_image_pub_.publish(this->depth_image_msg_);

  // Normal image
  this->normal_image_msg_.header.frame_id
        = this->frame_name_;
  this->normal_image_msg_.header.stamp.sec
        = this->depth_sensor_update_time_.sec;
  this->normal_image_msg_.header.stamp.nsec
        = this->depth_sensor_update_time_.nsec;
  cv::Mat normal_image8;
  normal_image.convertTo(normal_image8, CV_8UC3, 255.0);
  img_bridge = cv_bridge::CvImage(this->normal_image_msg_.header,
                                  sensor_msgs::image_encodings::RGB8,
                                  normal_image8);
  img_bridge.toImageMsg(this->normal_image_msg_);
  // from cv_bridge to sensor_msgs::Image
  this->normal_image_pub_.publish(this->normal_image_msg_);

  this->lock_.unlock();
}


void NpsGazeboRosMultibeamSonar::ComputePointCloud(const float *_src)
{
  this->lock_.lock();

  this->point_cloud_msg_.header.frame_id
        = this->frame_name_;
  this->point_cloud_msg_.header.stamp.sec
        = this->depth_sensor_update_time_.sec;
  this->point_cloud_msg_.header.stamp.nsec
        = this->depth_sensor_update_time_.nsec;
  this->point_cloud_msg_.width = this->width;
  this->point_cloud_msg_.height = this->height;
  this->point_cloud_msg_.row_step
        = this->point_cloud_msg_.point_step * this->width;

  sensor_msgs::PointCloud2Modifier pcd_modifier(point_cloud_msg_);
  pcd_modifier.setPointCloud2FieldsByString(2, "xyz", "rgb");
  pcd_modifier.resize(this->height * this->width);

  // resize if point cloud image to camera parameters if required
  this->point_cloud_image_.create(this->height, this->width, CV_32FC1);

  sensor_msgs::PointCloud2Iterator<float> iter_x(point_cloud_msg_, "x");
  sensor_msgs::PointCloud2Iterator<float> iter_y(point_cloud_msg_, "y");
  sensor_msgs::PointCloud2Iterator<float> iter_z(point_cloud_msg_, "z");
  sensor_msgs::PointCloud2Iterator<uint8_t> iter_rgb(point_cloud_msg_, "rgb");
  cv::MatIterator_<float> iter_image = this->point_cloud_image_.begin<float>();

  point_cloud_msg_.is_dense = true;

  float* toCopyFrom = const_cast<float*>(_src);
  int index = 0;

  double hfov = this->parentSensor->DepthCamera()->HFOV().Radian();
  double fl = static_cast<double>(this->width) / (2.0 * tan(hfov/2.0));

  for (uint32_t j = 0; j < this->height; j++)
  {
    double elevation;
    if (this->height > 1)
      elevation = atan2(static_cast<double>(j) -
                        0.5 * static_cast<double>(this->height-1), fl);
    else
      elevation = 0.0;

    for (uint32_t i = 0; i < this->width;
         i++, ++iter_x, ++iter_y, ++iter_z, ++iter_rgb, ++iter_image)
    {
      double azimuth;
      if (this->width > 1)
        azimuth = atan2(static_cast<double>(i) -
                        0.5 * static_cast<double>(this->width-1), fl);
      else
        azimuth = 0.0;

      double depth = toCopyFrom[index++];

      // in optical frame hardcoded rotation
      // rpy(-M_PI/2, 0, -M_PI/2) is built-in
      // to urdf, where the *_optical_frame should have above relative
      // rotation from the physical camera *_frame
      *iter_x = depth * tan(azimuth);
      *iter_y = depth * tan(elevation);
      if (depth > this->point_cloud_cutoff_)
      {
        *iter_z = depth;
        *iter_image = sqrt(*iter_x * *iter_x +
                           *iter_y * *iter_y +
                           *iter_z * *iter_z);
      }
      else  // point in the unseeable range
      {
        *iter_x = *iter_y = *iter_z = std::numeric_limits<float>::quiet_NaN();
        *iter_image = 0.0;
        point_cloud_msg_.is_dense = false;
      }

      // put image color data for each point
      uint8_t*  image_src = static_cast<uint8_t*>(&(this->image_msg_.data[0]));
      if (this->image_msg_.data.size() == this->height * this->width*3)
      {
        // color
        iter_rgb[0] = image_src[i*3+j*this->width*3+0];
        iter_rgb[1] = image_src[i*3+j*this->width*3+1];
        iter_rgb[2] = image_src[i*3+j*this->width*3+2];
      }
      else if (this->image_msg_.data.size() == this->height * this->width)
      {
        // mono (or bayer?  @todo; fix for bayer)
        iter_rgb[0] = image_src[i+j*this->width];
        iter_rgb[1] = image_src[i+j*this->width];
        iter_rgb[2] = image_src[i+j*this->width];
      }
      else
      {
        // no image
        iter_rgb[0] = 0;
        iter_rgb[1] = 0;
        iter_rgb[2] = 0;
      }
    }
  }
  if (this->point_cloud_connect_count_ > 0)
    this->point_cloud_pub_.publish(this->point_cloud_msg_);

  this->lock_.unlock();
}

/////////////////////////////////////////////////
// Precalculation of corrector sonar calculation
void NpsGazeboRosMultibeamSonar::ComputeCorrector()
{
  double hFOV = this->parentSensor->DepthCamera()->HFOV().Radian();
  double hPixelSize = hFOV / this->width;
  double fl = static_cast<double>(width) / (2.0 * tan(hFOV/2.0));
  // Beam culling correction precalculation
  for (size_t beam = 0; beam < nBeams; beam ++)
  {
    float beam_azimuthAngle = atan2(static_cast<double>(beam) -
                        0.5 * static_cast<double>(width-1), fl);
    for (size_t beam_other = 0; beam_other < nBeams; beam_other ++)
    {
      float beam_azimuthAngle_other = atan2(static_cast<double>(beam_other) -
                        0.5 * static_cast<double>(width-1), fl);
      float azimuthBeamPattern =
        unnormalized_sinc(M_PI * 0.884 / hPixelSize
        * sin(beam_azimuthAngle-beam_azimuthAngle_other));
      this->beamCorrector[beam][beam_other] = abs(azimuthBeamPattern);
      this->beamCorrectorSum += pow(azimuthBeamPattern, 2);
    }
  }
  this->beamCorrectorSum = sqrt(this->beamCorrectorSum);
}

/////////////////////////////////////////////////
cv::Mat NpsGazeboRosMultibeamSonar::ComputeNormalImage(cv::Mat& depth)
{
  // filters
  cv::Mat_<float> f1 = (cv::Mat_<float>(3, 3) << 1,  2,  1,
                                                 0,  0,  0,
                                                -1, -2, -1) / 8;

  cv::Mat_<float> f2 = (cv::Mat_<float>(3, 3) << 1, 0, -1,
                                                 2, 0, -2,
                                                 1, 0, -1) / 8;

  cv::Mat f1m, f2m;
  cv::flip(f1, f1m, 0);
  cv::flip(f2, f2m, 1);

  cv::Mat n1, n2;
  cv::filter2D(depth, n1, -1, f1m, cv::Point(-1, -1), 0, cv::BORDER_REPLICATE);
  cv::filter2D(depth, n2, -1, f2m, cv::Point(-1, -1), 0, cv::BORDER_REPLICATE);

  cv::Mat no_readings;
  cv::erode(depth == 0, no_readings, cv::Mat(), cv::Point(-1, -1), 2, 1, 1);
  // cv::dilate(no_readings, no_readings, cv::Mat(),
  //            cv::Point(-1, -1), 2, 1, 1);
  n1.setTo(0, no_readings);
  n2.setTo(0, no_readings);

  std::vector<cv::Mat> images(3);
  cv::Mat white = cv::Mat::ones(depth.rows, depth.cols, CV_32FC1);

  // NOTE: with different focal lengths, the expression becomes
  // (-dzx*fy, -dzy*fx, fx*fy)
  images.at(0) = n1;    // for green channel
  images.at(1) = n2;    // for red channel
  images.at(2) = 1.0/this->focal_length_*depth;  // for blue channel

  cv::Mat normal_image;
  cv::merge(images, normal_image);

  for (int i = 0; i < normal_image.rows; ++i)
  {
    for (int j = 0; j < normal_image.cols; ++j)
    {
      cv::Vec3f& n = normal_image.at<cv::Vec3f>(i, j);
      n = cv::normalize(n);
      float& d = depth.at<float>(i, j);
    }
  }
  return normal_image;
}


/////////////////////////////////////////////////
void NpsGazeboRosMultibeamSonar::PublishCameraInfo()
{
  ROS_DEBUG_NAMED("depth_camera",
    "publishing default camera info, then depth camera info");
  GazeboRosCameraUtils::PublishCameraInfo();

  if (this->depth_info_connect_count_ > 0)
  {
    common::Time sensor_update_time
          = this->parentSensor_->LastMeasurementTime();

    this->sensor_update_time_ = sensor_update_time;
    if (sensor_update_time
          - this->last_depth_image_camera_info_update_time_
          >= this->update_period_)
    {
      this->PublishCameraInfo(this->depth_image_camera_info_pub_);
      // , sensor_update_time);
      this->last_depth_image_camera_info_update_time_ = sensor_update_time;
    }
  }
}

}<|MERGE_RESOLUTION|>--- conflicted
+++ resolved
@@ -672,15 +672,9 @@
 
               // Assign variational reflectivity
               for (int k=0; k<objectNames.size(); k++)
-<<<<<<< HEAD
                 if (vis->Name() == objectNames[k])
                   reflectivity_image.at<float>(j, i) = reflectivities[k];
-=======
-                if (vis->Name() == objectNames[k]){
-                  reflectivity_image.at<float>(j, i) = reflectivities[k];
                 }
->>>>>>> 28f9ca4d
-
               // results.push_back(fd);  // Redundant
             }
           }
